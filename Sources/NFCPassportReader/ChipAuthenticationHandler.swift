//
//  ChipAuthenticationHandler.swift
//  NFCPassportReader
//
//  Created by Andy Qua on 25/02/2021.
//

import Foundation
import OpenSSL

#if !os(macOS)
import CoreNFC
import CryptoKit

@available(iOS 15, *)
class ChipAuthenticationHandler {
    
    private static let NO_PACE_KEY_REFERENCE : UInt8 = 0x00
    private static let ENC_MODE : UInt8 = 0x1
    private static let MAC_MODE : UInt8 = 0x2
    private static let PACE_MODE : UInt8 = 0x3

    private static let COMMAND_CHAINING_CHUNK_SIZE = 224

    var tagReader : TagReader?
    var gaSegments = [[UInt8]]()
    
    var chipAuthInfos = [Int:ChipAuthenticationInfo]()
    var chipAuthPublicKeyInfos = [ChipAuthenticationPublicKeyInfo]()
    
    var isChipAuthenticationSupported : Bool = false
    
    public init(dg14 : DataGroup14, tagReader: TagReader) {
        self.tagReader = tagReader
        
        for secInfo in dg14.securityInfos {
            if let cai = secInfo as? ChipAuthenticationInfo {
                let keyId = cai.getKeyId()
                chipAuthInfos[keyId] = cai
            } else if let capki = secInfo as? ChipAuthenticationPublicKeyInfo {
                chipAuthPublicKeyInfos.append(capki)
            }
        }
        
        if chipAuthPublicKeyInfos.count > 0 {
            isChipAuthenticationSupported = true
        }
    }

    public func doChipAuthentication() async throws  {
                
        Log.info( "Performing Chip Authentication - number of public keys found - \(chipAuthPublicKeyInfos.count)" )
        guard isChipAuthenticationSupported else {
            throw NFCPassportReaderError.NotYetSupported( "ChipAuthentication not supported" )
        }
        
        var success = false
        for pubKey in chipAuthPublicKeyInfos {
            do {
                success = try await self.doChipAuthentication( with: pubKey)
                if success {
                    break
                }
            } catch {
                // try next key
            }
        }
        
        if !success {
            throw NFCPassportReaderError.ChipAuthenticationFailed

        }
    }
    
<<<<<<< HEAD
    private func doChipAuthentication( with chipAuthPublicKeyInfo : ChipAuthenticationPublicKeyInfo ) async throws -> Bool {
=======
    private func doChipAuthenticationForNextPublicKey( ) {
        // If no more public keys to try then we've failed
        guard chipAuthPublicKeyInfos.count > 0 else {
            completedHandler?( false )
            return
        }
>>>>>>> f685b40a
        
        // So it turns out that some passports don't have ChipAuthInfo items.
        // So if we do have a ChipAuthInfo the we take the keyId (if present) and OID from there,
        // BUT if we don't then we will try to infer the OID from the public key
        let keyId = chipAuthPublicKeyInfo.keyId
        let chipAuthInfoOID : String
        if let chipAuthInfo = chipAuthInfos[keyId ?? 0] {
            chipAuthInfoOID = chipAuthInfo.oid
        } else {
            if let oid = inferOID( fromPublicKeyOID:chipAuthPublicKeyInfo.oid) {
                chipAuthInfoOID = oid
            } else {
                return false
            }
        }
        
        try await self.doCA( keyId: keyId, encryptionDetailsOID: chipAuthInfoOID, publicKey: chipAuthPublicKeyInfo.pubKey )
        return true
    }
    
    /// Infer OID from public key type - Best guess seems to be to use 3DES_CBC_CBC for both ECDH and DH keys
    /// Apparently works for French passports
    private func inferOID(fromPublicKeyOID: String ) -> String? {
        if fromPublicKeyOID == SecurityInfo.ID_PK_ECDH_OID {
            Log.warning("No ChipAuthenticationInfo - guessing its id-CA-ECDH-3DES-CBC-CBC");
            return SecurityInfo.ID_CA_ECDH_3DES_CBC_CBC_OID
        } else if fromPublicKeyOID == SecurityInfo.ID_PK_DH_OID {
            Log.warning("No ChipAuthenticationInfo - guessing its id-CA-DH-3DES-CBC-CBC");
            return SecurityInfo.ID_CA_DH_3DES_CBC_CBC_OID
        }
        
        Log.warning("No ChipAuthenticationInfo and unsupported ChipAuthenticationPublicKeyInfo public key OID \(fromPublicKeyOID)")
        return nil;
    }
    
    private func doCA( keyId: Int?, encryptionDetailsOID oid: String, publicKey: OpaquePointer) async throws {
        
        // Generate Ephemeral Keypair from parameters from DG14 Public key
        // This should work for both EC and DH keys
        var ephemeralKeyPair : OpaquePointer? = nil
        let pctx = EVP_PKEY_CTX_new(publicKey, nil)
        EVP_PKEY_keygen_init(pctx)
        EVP_PKEY_keygen(pctx, &ephemeralKeyPair)
        EVP_PKEY_CTX_free(pctx)
        
        // Send the public key to the passport
        try await sendPublicKey(oid: oid, keyId: keyId, pcdPublicKey: ephemeralKeyPair!)
            
        Log.debug( "Public Key successfully sent to passport!" )
        
        // Use our ephemeral private key and the passports public key to generate a shared secret
        // (the passport with do the same thing with their private key and our public key)
        let sharedSecret = OpenSSLUtils.computeSharedSecret(privateKeyPair:ephemeralKeyPair!, publicKey:publicKey)
        
        // Now try to restart Secure Messaging using the new shared secret and
        try restartSecureMessaging( oid : oid, sharedSecret : sharedSecret, maxTranceiveLength : 1, shouldCheckMAC : true)
    }
    
    private func sendPublicKey(oid : String, keyId : Int?, pcdPublicKey : OpaquePointer) async throws {
        let cipherAlg = try ChipAuthenticationInfo.toCipherAlgorithm(oid: oid)
        guard let keyData = OpenSSLUtils.getPublicKeyData(from: pcdPublicKey) else {
            throw NFCPassportReaderError.InvalidDataPassed("Unable to get public key data from public key" )
        }
        
        if cipherAlg.hasPrefix("DESede") {
        
            var idData : [UInt8] = []
            if let keyId = keyId {
                idData = intToBytes( val:keyId, removePadding:true)
                idData = wrapDO( b:0x84, arr:idData)
            }
            let wrappedKeyData = wrapDO( b:0x91, arr:keyData)
            _ = try await self.tagReader?.sendMSEKAT(keyData: Data(wrappedKeyData), idData: Data(idData))
        } else if cipherAlg.hasPrefix("AES") {
            _ = try await self.tagReader?.sendMSESetATIntAuth(oid: oid, keyId: keyId)
            let data = wrapDO(b: 0x80, arr:keyData)
            gaSegments = self.chunk(data: data, segmentSize: ChipAuthenticationHandler.COMMAND_CHAINING_CHUNK_SIZE )
            try await self.handleGeneralAuthentication()
        } else {
            throw NFCPassportReaderError.InvalidDataPassed("Cipher Algorithm \(cipherAlg) not supported")
        }
    }
    
    private func handleGeneralAuthentication() async throws {
        repeat {
            // Pull next segment from list
            let segment = gaSegments.removeFirst()
            let isLast = gaSegments.isEmpty
        
            // send it
            _ = try await self.tagReader?.sendGeneralAuthenticate(data: segment, isLast: isLast)
        } while ( !gaSegments.isEmpty )
    }
        
    private func restartSecureMessaging( oid : String, sharedSecret : [UInt8], maxTranceiveLength : Int, shouldCheckMAC : Bool) throws  {
        let cipherAlg = try ChipAuthenticationInfo.toCipherAlgorithm(oid: oid)
        let keyLength = try ChipAuthenticationInfo.toKeyLength(oid: oid)
        
        // Start secure messaging.
        let smskg = SecureMessagingSessionKeyGenerator()
        let ksEnc = try smskg.deriveKey(keySeed: sharedSecret, cipherAlgName: cipherAlg, keyLength: keyLength, mode: .ENC_MODE)
        let ksMac = try smskg.deriveKey(keySeed: sharedSecret, cipherAlgName: cipherAlg, keyLength: keyLength, mode: .MAC_MODE)
        
        let ssc = withUnsafeBytes(of: 0.bigEndian, Array.init)
        if (cipherAlg.hasPrefix("DESede")) {
            Log.info( "Restarting secure messaging using DESede encryption")
            let sm = SecureMessaging(encryptionAlgorithm: .DES, ksenc: ksEnc, ksmac: ksMac, ssc: ssc)
            tagReader?.secureMessaging = sm
        } else if (cipherAlg.hasPrefix("AES")) {
            Log.info( "Restarting secure messaging using AES encryption")
            let sm = SecureMessaging(encryptionAlgorithm: .AES, ksenc: ksEnc, ksmac: ksMac, ssc: ssc)
            tagReader?.secureMessaging = sm
        } else {
            Log.error( "Not restarting secure messaging as unsupported cipher algorithm requested - \(cipherAlg)")
            throw NFCPassportReaderError.InvalidDataPassed("Unsupported cipher algorithm \(cipherAlg)" )
        }
    }
    
    
    func inferDigestAlgorithmFromCipherAlgorithmForKeyDerivation( cipherAlg : String, keyLength : Int) throws -> String {
        if cipherAlg == "DESede" || cipherAlg == "AES-128" {
            return "SHA1"
        }
        if cipherAlg == "AES" && keyLength == 128 {
            return "SHA1"
        }
        if cipherAlg == "AES-256" || cipherAlg ==  "AES-192" {
            return "SHA256"
        }
        if cipherAlg == "AES" && (keyLength == 192 || keyLength == 256) {
            return "SHA256"
        }
        
        throw NFCPassportReaderError.InvalidDataPassed("Unsupported cipher algorithm or key length")
    }
    
    /// Chunks up a byte array into a number of segments of the given size,
    /// and a final segment if there is a remainder.
    /// - Parameter segmentSize the number of bytes per segment
    /// - Parameter data the data to be partitioned
    /// - Parameter a list with the segments
    func chunk( data : [UInt8], segmentSize: Int ) -> [[UInt8]] {
        return stride(from: 0, to: data.count, by: segmentSize).map {
            Array(data[$0 ..< Swift.min($0 + segmentSize, data.count)])
        }
    }
}

#endif<|MERGE_RESOLUTION|>--- conflicted
+++ resolved
@@ -68,20 +68,10 @@
         
         if !success {
             throw NFCPassportReaderError.ChipAuthenticationFailed
-
-        }
-    }
-    
-<<<<<<< HEAD
+        }
+    }
+    
     private func doChipAuthentication( with chipAuthPublicKeyInfo : ChipAuthenticationPublicKeyInfo ) async throws -> Bool {
-=======
-    private func doChipAuthenticationForNextPublicKey( ) {
-        // If no more public keys to try then we've failed
-        guard chipAuthPublicKeyInfos.count > 0 else {
-            completedHandler?( false )
-            return
-        }
->>>>>>> f685b40a
         
         // So it turns out that some passports don't have ChipAuthInfo items.
         // So if we do have a ChipAuthInfo the we take the keyId (if present) and OID from there,
